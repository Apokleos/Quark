--- conflicted
+++ resolved
@@ -227,14 +227,4 @@
         let queue = self.lock().queue.clone();
         queue.Notify(EventMaskFromLinux(mask as u32));
     }
-<<<<<<< HEAD
-
-    fn waitfd(fd: i32, mask: EventMask) -> Result<()> {
-        HostSpace::WaitFDAsync(fd, mask);
-
-        return Ok(());
-    }
-}
-=======
-}
->>>>>>> 6eced085
+}