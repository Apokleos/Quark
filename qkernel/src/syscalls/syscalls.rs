--- conflicted
+++ resolved
@@ -120,451 +120,6 @@
 pub type SyscallFn = fn(task: &mut Task, args: &SyscallArguments) -> Result<i64>;
 
 pub const SYS_CALL_TABLE: &'static [SyscallFn] = &[
-<<<<<<< HEAD
-    SysRead,             //sys_read = 0 as u64,
-    SysWrite,            //sys_write,
-    SysOpen,             //sys_open,
-    SysClose,            //sys_close,
-    SysStat,             //sys_stat,
-    SysFstat,            //sys_fstat,
-    SysLstat,            //sys_lstat,
-    SysPoll,             //sys_poll,
-    SysLseek,            //sys_lseek,
-    SysMmap,             //sys_mmap,
-    SysMprotect,         //sys_mprotect,   //10
-    SysUnmap,            //sys_munmap,
-    SysBrk,              //sys_brk,
-    SysRtSigaction,      //sys_rt_sigaction,
-    SysRtSigProcMask,    //sys_rt_sigprocmask,
-    SysRtSigreturn,      //sys_rt_sigreturn,
-    SysIoctl,            //sys_ioctl,
-    SysPread64,          //sys_pread64,
-    SysPwrite64,         //sys_pwrite64,
-    SysReadv,            //sys_readv,
-    SysWritev,           //sys_writev,    //20
-    SysAccess,           //sys_access,
-    SysPipe,             //sys_pipe,
-    SysSelect,           //sys_select,
-    SysScheduleYield,    //sys_sched_yield,
-    SysMremap,           //sys_mremap,
-    SysMsync,            //sys_msync,
-    SysMincore,          //sys_mincore,
-    SysMadvise,          //sys_madvise,
-    NotImplementSyscall, //sys_shmget,
-    NotImplementSyscall, //sys_shmat,   //30
-    NotImplementSyscall, //sys_shmctl,
-    SysDup,              //sys_dup,
-    SysDup2,             //sys_dup2,
-    SysPause,            //sys_pause,
-    SysNanoSleep,        //sys_nanosleep,
-    SysGetitimer,        //sys_getitimer,
-    SysAlarm,            //sys_alarm,
-    SysSetitimer,        //sys_setitimer,
-    SysGetPid,           //sys_getpid,
-    SysSendfile,         //sys_sendfile,   //40
-    SysSocket,           //sys_socket,
-    SysConnect,          //sys_connect,
-    SysAccept,           //sys_accept,
-    SysSendTo,           //sys_sendto,
-    SysRecvFrom,         //sys_recvfrom,
-    SysSendMsg,          //sys_sendmsg,
-    SysRecvMsg,          //sys_recvmsg,
-    SysShutdown,         //sys_shutdown,
-    SysBind,             //sys_bind,
-    SysListen,           //sys_listen,    //50
-    SysGetSockName,      //sys_getsockname,
-    SysGetPeerName,      //sys_getpeername,
-    SysSocketPair,       //sys_socketpair,
-    SysSetSockOpt,       //sys_setsockopt,
-    SysGetSockOpt,       //sys_getsockopt,
-    SysClone,            //sys_clone,
-    SysFork,             //sys_fork,
-    SysVfork,            //sys_vfork,
-    SysExecve,           //sys_execve,
-    SysExit,             //sys_exit,    //60
-    SysWait4,            //sys_wait4,
-    SysKill,             //sys_kill,
-    SysUname,            //sys_uname,
-    NotImplementSyscall, //sys_semget,
-    NotImplementSyscall, //sys_semop,
-    NotImplementSyscall, //sys_semctl,
-    NotImplementSyscall, //sys_shmdt,
-    NotImplementSyscall, //sys_msgget,
-    NotImplementSyscall, //sys_msgsnd,
-    NotImplementSyscall, //sys_msgrcv,    //70
-    NotImplementSyscall, //sys_msgctl,
-    SysFcntl,            //sys_fcntl,
-    SysFlock,            //sys_flock,
-    SysFsync,            //sys_fsync,
-    SysDatasync,         //sys_fdatasync,
-    SysTruncate,         //sys_truncate,
-    SysFtruncate,        //sys_ftruncate,
-    SysGetDents,         //sys_getdents,
-    SysGetcwd,           //sys_getcwd,
-    SysChdir,            //sys_chdir,    //80
-    SysFchdir,           //sys_fchdir,
-    SysRename,           //sys_rename,
-    SysMkdir,            //sys_mkdir,
-    SysRmdir,            //sys_rmdir,
-    SysCreate,           //sys_creat,
-    SysLink,             //sys_link,
-    SysUnlink,           //sys_unlink,
-    SysSymlink,          //sys_symlink,
-    SysReadLink,         //sys_readlink,
-    SysChmod,            //sys_chmod,    //90
-    SysFchmod,           //sys_fchmod,
-    SysChown,            //sys_chown,
-    SysFchown,           //sys_fchown,
-    SysLchown,           //sys_lchown,
-    SysUmask,            //sys_umask,
-    SysGettimeofday,     //sys_gettimeofday,
-    SysGetrlimit,        //sys_getrlimit,
-    SysGetrusage,        //sys_getrusage,
-    SysInfo,             //sys_sysinfo,
-    SysTimes,            //sys_times,    //100
-    SysNoSupport,        //sys_ptrace,
-    SysGetuid,           //sys_getuid,
-    NotImplementSyscall, //sys_syslog,
-    SysGetgid,           //sys_getgid,
-    SysSetuid,           //sys_setuid,
-    SysSetgid,           //sys_setgid,
-    SysGeteuid,          //sys_geteuid,
-    SysGetegid,          //sys_getegid,
-    SysSetpgid,          //sys_setpgid,
-    SysGetPpid,          //sys_getppid,    //110
-    SysGetpgrp,          //sys_getpgrp,
-    SysSetsid,           //sys_setsid,
-    SysSetreuid,         //sys_setreuid,
-    SysSetregid,         //sys_setregid,
-    SysGetgroups,        //sys_getgroups,
-    SysSetgroups,        //sys_setgroups,
-    SysSetresuid,        //sys_setresuid,
-    SysGetresuid,        //sys_getresuid,
-    SysSetresgid,        //sys_setresgid,
-    SysGetresgid,        //sys_getresgid,  //120
-    SysGetpgid,          //sys_getpgid,
-    NotImplementSyscall, //sys_setfsuid,
-    NotImplementSyscall, //sys_setfsgid,
-    SysGetsid,           //sys_getsid,
-    SysCapget,           //sys_capget,
-    SysCapet,            //sys_capset,
-    NotImplementSyscall, //sys_rt_sigpending,
-    SysRtSigtimedwait,   //sys_rt_sigtimedwait,
-    SysRtSigqueueinfo,   //sys_rt_sigqueueinfo,
-    SysRtSigsuspend,     //sys_rt_sigsuspend,  //130
-    SysSigaltstack,      //sys_sigaltstack,
-    SysUtime,            //sys_utime,
-    SysMknode,           //sys_mknod,
-    NotImplementSyscall, //sys_uselib,
-    NotImplementSyscall, //sys_personality,
-    NotImplementSyscall, //sys_ustat,
-    SysStatfs,           //sys_statfs,
-    SysFstatfs,          //sys_fstatfs,
-    NotImplementSyscall, //sys_sysfs,
-    SysGetpriority,      //sys_getpriority,    //140
-    SysSetpriority,      //sys_setpriority,
-    SysCapErr,           //sys_sched_setparam,
-    SysSchedGetparam,    //sys_sched_getparam	,
-    SysSchedSetscheduler,//sys_sched_setscheduler,
-    SysSchedGetscheduler, //sys_sched_getscheduler,
-    SysSchedGetPriorityMax,//sys_sched_get_priority_max,
-    SysSchedGetPriorityMin,//sys_sched_get_priority_min,
-    NotImplementSyscall, //sys_sched_rr_get_interval,
-    SysMlock,            //sys_mlock,
-    SysMunlock,          //sys_munlock,    //150
-    SysMlockall,         //sys_mlockall,
-    SysMunlockall,       //sys_munlockall,
-    NotImplementSyscall, //sys_vhangup,
-    NotImplementSyscall, //sys_modify_ldt,
-    NotImplementSyscall, //sys_pivot_root,
-    NotImplementSyscall, //sys__sysctl,
-    SysPrctl,            //sys_prctl,
-    SysArchPrctl,        //sys_arch_prctl,
-    NotImplementSyscall, //sys_adjtimex,
-    SysSetrlimit,        //sys_setrlimit, // 160
-    SysChroot,           //sys_chroot,
-    SysSync,             //sys_sync,
-    NotImplementSyscall, //sys_acct,
-    NotImplementSyscall, //sys_settimeofday,
-    NotImplementSyscall, //sys_mount,
-    NotImplementSyscall, //sys_umount2,
-    NotImplementSyscall, //sys_swapon,
-    NotImplementSyscall, //sys_swapoff,
-    NotImplementSyscall, //sys_reboot,
-    SysSethostname,      //sys_sethostname,    //170
-    SysSetdomainname,    //sys_setdomainname,
-    NotImplementSyscall, //sys_iopl,
-    NotImplementSyscall, //sys_ioperm,
-    NotImplementSyscall, //sys_create_module,
-    NotImplementSyscall, //sys_init_module,
-    NotImplementSyscall, //sys_delete_module,
-    NotImplementSyscall, //sys_get_kernel_syms,
-    NotImplementSyscall, //sys_query_module,
-    NotImplementSyscall, //sys_quotactl,
-    NotImplementSyscall, //sys_nfsservctl,    //180
-    NotImplementSyscall, //sys_getpmsg,
-    NotImplementSyscall, //sys_putpmsg,
-    NotImplementSyscall, //sys_afs_syscall,
-    NotImplementSyscall, //sys_tuxcall,
-    NotImplementSyscall, //sys_security,
-    SysGetTid,           //sys_gettid,
-    NotImplementSyscall, //sys_readahead,
-    SysNoSupport,        //sys_setxattr,
-    SysNoSupport,        //sys_lsetxattr,
-    SysNoSupport,        //sys_fsetxattr,    //190
-    SysNoSupport,        //sys_getxattr,
-    SysNoSupport,        //sys_lgetxattr,
-    SysNoSupport,        //sys_fgetxattr,
-    SysNoSupport,        //sys_listxattr,
-    SysNoSupport,        //sys_llistxattr,
-    SysNoSupport,        //sys_flistxattr,
-    SysNoSupport,        //sys_removexattr,
-    SysNoSupport,        //sys_lremovexattr,
-    SysNoSupport,        //sys_fremovexattr,
-    SysTkill,            //sys_tkill,    //200
-    SysTime,             //sys_time,
-    SysFutex,            //sys_futex,
-    SysSchedSetaffinity, //sys_sched_setaffinity,
-    SysSchedGetaffinity, //sys_sched_getaffinity,
-    NotImplementSyscall, //sys_set_thread_area,
-    SysIoSetup,          //sys_io_setup,
-    SysIoDestroy,        //sys_io_destroy,
-    SysIoGetevents,      //sys_io_getevents,
-    SysIOSubmit,         //sys_io_submit,
-    SysIOCancel,         //sys_io_cancel,    //210
-    NotImplementSyscall, //sys_get_thread_area,
-    NotImplementSyscall, //sys_lookup_dcookie,
-    SysEpollCreate,      //sys_epoll_create,
-    NotImplementSyscall, //sys_epoll_ctl_old,
-    NotImplementSyscall, //sys_epoll_wait_old,
-    NotImplementSyscall, //sys_remap_file_pages,
-    SysGetDents64,       //sys_getdents64,
-    SysSetTidAddr,       //sys_set_tid_address,
-    SysRestartSyscall,   //sys_restart_syscall,
-    NotImplementSyscall, //sys_semtimedop,    //220
-    SysFadvise64,        //sys_fadvise64,
-    SysTimerCreate,      //sys_timer_create,
-    SysTimerSettime,     //sys_timer_settime,
-    SysTimerGettime,     //sys_timer_gettime,
-    SysTimerGetoverrun,  //sys_timer_getoverrun,
-    SysTimerDelete,      //sys_timer_delete,
-    SysClockSettime,     //sys_clock_settime,
-    SysClockGetTime,     //sys_clock_gettime,
-    SysClockGetRes,      //sys_clock_getres,
-    SysClockNanosleep,   //sys_clock_nanosleep,//230
-    SysExitThreadGroup,  //sys_exit_group,
-    SysEpollWait,        //sys_epoll_wait,
-    SysEpollCtl,         //sys_epoll_ctl,
-    SysTgkill,           //sys_tgkill,
-    SysUtimes,           //sys_utimes,
-    NotImplementSyscall, //sys_vserver,
-    SysMbind,            //sys_mbind, just workaround
-    SysSetMempolicy,     //sys_set_mempolicy,
-    SysGetMempolicy,     //sys_get_mempolicy,
-    SysNoSupport,       //sys_mq_open,    //240
-    SysNoSupport,       //sys_mq_unlink,
-    SysNoSupport,       //sys_mq_timedsend,
-    SysNoSupport,       //sys_mq_timedreceive,
-    SysNoSupport,       //sys_mq_notify,
-    SysNoSupport,       //sys_mq_getsetattr,
-    NotImplementSyscall, //sys_kexec_load,
-    SysWaitid,           //sys_waitid,
-    NotImplementSyscall, //sys_add_key,
-    NotImplementSyscall, //sys_request_key,
-    NotImplementSyscall, //sys_keyctl,    //250
-    NotImplementSyscall, //sys_ioprio_set,
-    NotImplementSyscall, //sys_ioprio_get,
-    NotImplementSyscall, //sys_inotify_init,
-    NotImplementSyscall, //sys_inotify_add_watch,
-    NotImplementSyscall, //sys_inotify_rm_watch,
-    NotImplementSyscall, //sys_migrate_pages,
-    SysOpenAt,           //sys_openat,
-    SysMkdirat,          //sys_mkdirat,
-    SysMknodeat,         //sys_mknodat,
-    SysFchownat,         //sys_fchownat,    //260
-    SysFutimesat,        //sys_futimesat,
-    SysFstatat,          //sys_newfstatat,
-    SysUnlinkat,         //sys_unlinkat,
-    SysRenameat,         //sys_renameat,
-    SysLinkat,           //sys_linkat,
-    SysSymlinkat,        //sys_symlinkat,
-    SysReadLinkAt,       //sys_readlinkat,
-    SysFchmodat,         //sys_fchmodat,
-    SysFaccessat,        //sys_faccessat,
-    SysPSelect,          //sys_pselect6,    //270
-    SysPpoll,            //sys_ppoll,
-    NotImplementSyscall, //sys_unshare,
-    SysSetRobustList,    //sys_set_robust_list,
-    SysGetRobustList,    //sys_get_robust_list,
-    SysSplice,           //sys_splice,
-    SysTee,              //sys_tee,
-    SysSyncFileRange,    //sys_sync_file_range,
-    NotImplementSyscall, //sys_vmsplice,
-    NotImplementSyscall, //sys_move_pages,
-    SysUtimensat,        //sys_utimensat,    //280
-    SysPwait,            //sys_epoll_pwait,
-    SysSignalfd,         //sys_signalfd,
-    SysTimerfdCreate,    //sys_timerfd_create,
-    SysEventfd,          //sys_eventfd,
-    SysFallocate,        //sys_fallocate,
-    SysTimerfdSettime,   //sys_timerfd_settime,
-    SysTimerfdGettime,   //sys_timerfd_gettime,
-    SysAccept4,          //sys_accept4,
-    SysSignalfd4,        //sys_signalfd4,
-    SysEventfd2,         //sys_eventfd2,    //290
-    SysEpollCreate1,     //sys_epoll_create1,
-    SysDup3,             //sys_dup3,
-    SysPipe2,            //sys_pipe2,
-    NotImplementSyscall, //sys_inotify_init1,
-    SysPreadv,           //sys_preadv,
-    SysPwritev,          //sys_pwritev,
-    SysRtTgsigqueueinfo, //sys_rt_tgsigqueueinfo,
-    NotImplementSyscall, //sys_perf_event_open,
-    SysRecvMMsg,         //sys_recvmmsg,
-    NotImplementSyscall, //sys_fanotify_init,  //300
-    NotImplementSyscall, //sys_fanotify_mark,
-    SysPrlimit64,        //sys_prlimit64,
-    NotImplementSyscall, //sys_name_to_handle_at,
-    NotImplementSyscall, //sys_open_by_handle_at,
-    NotImplementSyscall, //sys_clock_adjtime,
-    SysSyncFs,           //sys_syncfs,
-    SysSendMMsg,         //sys_sendmmsg,
-    NotImplementSyscall, //sys_setns,
-    SysGetcpu,           //sys_getcpu,
-    NotImplementSyscall, //sys_process_vm_readv,//310
-    NotImplementSyscall, //sys_process_vm_writev,
-    NotImplementSyscall, //sys_kcmp,
-    NotImplementSyscall, //sys_finit_module,
-    NotImplementSyscall, //sys_sched_setattr,
-    NotImplementSyscall, //sys_sched_getattr,
-    SysNoSupport, //sys_renameat2,
-    NotImplementSyscall, //sys_seccomp,
-    SysGetRandom,        //sys_getrandom,
-    SysMemfdCreate,     //sys_memfd_create,
-    NotImplementSyscall, //sys_kexec_file_load,//320
-    NotImplementSyscall, //sys_bpf,
-    NotImplementSyscall, //sys_stub_execveat,
-    NotImplementSyscall, //sys_userfaultfd,
-    SysMembarrier,       //sys_membarrier,
-    SysMlock2,           //mlock2,
-    SysNoSys,            //sys_copy_file_range,
-    SysPreadv2,          //sys_preadv2,
-    SysPWritev2,         //sys_pwritev2,
-    NotImplementSyscall, //sys_pkey_mprotect,
-    NotImplementSyscall, //sys_pkey_alloc,//330
-    NotImplementSyscall, //sys_pkey_free, 331
-    SysStatx,            //sys_statx, 332
-    NotImplementSyscall, //	333
-    SysNoSys,            //	334
-    NotImplementSyscall, //	335
-    NotImplementSyscall, //	336
-    NotImplementSyscall, //	337
-    NotImplementSyscall, //	338
-    NotImplementSyscall, //	339
-    NotImplementSyscall, //	340
-    NotImplementSyscall, //	341
-    NotImplementSyscall, //	342
-    NotImplementSyscall, //	343
-    NotImplementSyscall, //	344
-    NotImplementSyscall, //	345
-    NotImplementSyscall, //	346
-    NotImplementSyscall, //	347
-    NotImplementSyscall, //	348
-    NotImplementSyscall, //	349
-    NotImplementSyscall, //	350
-    NotImplementSyscall, //	351
-    NotImplementSyscall, //	352
-    NotImplementSyscall, //	353
-    NotImplementSyscall, //	354
-    NotImplementSyscall, //	355
-    NotImplementSyscall, //	356
-    NotImplementSyscall, //	357
-    NotImplementSyscall, //	358
-    NotImplementSyscall, //	359
-    NotImplementSyscall, //	360
-    NotImplementSyscall, //	361
-    NotImplementSyscall, //	362
-    NotImplementSyscall, //	363
-    NotImplementSyscall, //	364
-    NotImplementSyscall, //	365
-    NotImplementSyscall, //	366
-    NotImplementSyscall, //	367
-    NotImplementSyscall, //	368
-    NotImplementSyscall, //	369
-    NotImplementSyscall, //	370
-    NotImplementSyscall, //	371
-    NotImplementSyscall, //	372
-    NotImplementSyscall, //	373
-    NotImplementSyscall, //	374
-    NotImplementSyscall, //	375
-    NotImplementSyscall, //	376
-    NotImplementSyscall, //	377
-    NotImplementSyscall, //	378
-    NotImplementSyscall, //	379
-    NotImplementSyscall, //	380
-    NotImplementSyscall, //	381
-    NotImplementSyscall, //	382
-    NotImplementSyscall, //	383
-    NotImplementSyscall, //	384
-    NotImplementSyscall, //	385
-    NotImplementSyscall, //	386
-    NotImplementSyscall, //	387
-    NotImplementSyscall, //	388
-    NotImplementSyscall, //	389
-    NotImplementSyscall, //	390
-    NotImplementSyscall, //	391
-    NotImplementSyscall, //	392
-    NotImplementSyscall, //	393
-    NotImplementSyscall, //	394
-    NotImplementSyscall, //	395
-    NotImplementSyscall, //	396
-    NotImplementSyscall, //	397
-    NotImplementSyscall, //	398
-    NotImplementSyscall, //	399
-    NotImplementSyscall, //	400
-    NotImplementSyscall, //	401
-    NotImplementSyscall, //	402
-    NotImplementSyscall, //	403
-    NotImplementSyscall, //	404
-    NotImplementSyscall, //	405
-    NotImplementSyscall, //	406
-    NotImplementSyscall, //	407
-    NotImplementSyscall, //	408
-    NotImplementSyscall, //	409
-    NotImplementSyscall, //	410
-    NotImplementSyscall, //	411
-    NotImplementSyscall, //	412
-    NotImplementSyscall, //	413
-    NotImplementSyscall, //	414
-    NotImplementSyscall, //	415
-    NotImplementSyscall, //	416
-    NotImplementSyscall, //	417
-    NotImplementSyscall, //	418
-    NotImplementSyscall, //	419
-    NotImplementSyscall, //	420
-    NotImplementSyscall, //	421
-    NotImplementSyscall, //	422
-    NotImplementSyscall, //	423
-    NotImplementSyscall, //	424
-    NotImplementSyscall, //	425
-    NotImplementSyscall, //	426
-    NotImplementSyscall, //	427
-    NotImplementSyscall, //	428
-    NotImplementSyscall, //	429
-    NotImplementSyscall, //	430
-    NotImplementSyscall, //	431
-    NotImplementSyscall, //	432
-    NotImplementSyscall, //	433
-    NotImplementSyscall, //	434
-    SysNoSys, //	435
-    NotImplementSyscall, //	436
-    NotImplementSyscall, //	437
-    NotImplementSyscall, //	438
-    SysNoSys,            //	439
-    NotImplementSyscall, //	440
-    SysNoSys,            //	441
-    NotImplementSyscall, //	442
-=======
     SysRead,             // 000 sys_read
     SysWrite,            // 001 sys_write,
     SysOpen,             // 002 sys_open,
@@ -1024,7 +579,6 @@
     NotImplementSyscall, //	448 sys_process_mrelease
     NotImplementSyscall, //	449 sys_futex_waitv
     NotImplementSyscall, //	450 sys_set_mempolicy_home_node
->>>>>>> 6eced085
 ];
 
 pub fn NotImplementSyscall(_task: &mut Task, args: &SyscallArguments) -> Result<i64> {
@@ -1061,12 +615,7 @@
     //return Err(Error::SysError(SysErr::ENOTSUP));
 }
 
-<<<<<<< HEAD
-pub fn SysNoSys(_task: &mut Task, args: &SyscallArguments) -> Result<i64> {
-    error!("************No support syscall {:x?}", args);
-=======
 pub fn SysNoSys(_task: &mut Task, _args: &SyscallArguments) -> Result<i64> {
->>>>>>> 6eced085
     return Err(Error::SysError(SysErr::ENOSYS));
 }
 
